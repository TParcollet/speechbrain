repos:
    - repo: local
      hooks:
          - id: linters
            name: linters
<<<<<<< HEAD
            entry: ./.run-linters.sh
=======
            entry: tests/.run-linters.sh
>>>>>>> 722d4d50
            language: script
            pass_filenames: False
            always_run: True
            require_serial: False

          - id: unittests
            name: unittests
<<<<<<< HEAD
            entry: ./.run-unittests.sh
=======
            entry: tests/.run-unittests.sh
>>>>>>> 722d4d50
            language: script
            pass_filenames: False
            always_run: True
            require_serial: False

          - id: doctests
            name: doctests
<<<<<<< HEAD
            entry: ./.run-doctests.sh
=======
            entry: tests/.run-doctests.sh
>>>>>>> 722d4d50
            language: script
            pass_filenames: False
            always_run: True
            require_serial: False<|MERGE_RESOLUTION|>--- conflicted
+++ resolved
@@ -3,11 +3,7 @@
       hooks:
           - id: linters
             name: linters
-<<<<<<< HEAD
-            entry: ./.run-linters.sh
-=======
             entry: tests/.run-linters.sh
->>>>>>> 722d4d50
             language: script
             pass_filenames: False
             always_run: True
@@ -15,11 +11,7 @@
 
           - id: unittests
             name: unittests
-<<<<<<< HEAD
-            entry: ./.run-unittests.sh
-=======
             entry: tests/.run-unittests.sh
->>>>>>> 722d4d50
             language: script
             pass_filenames: False
             always_run: True
@@ -27,11 +19,7 @@
 
           - id: doctests
             name: doctests
-<<<<<<< HEAD
-            entry: ./.run-doctests.sh
-=======
             entry: tests/.run-doctests.sh
->>>>>>> 722d4d50
             language: script
             pass_filenames: False
             always_run: True
