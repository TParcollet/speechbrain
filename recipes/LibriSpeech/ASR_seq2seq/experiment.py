#!/usr/bin/env python3
import os
import sys
import torch
import speechbrain as sb

import speechbrain.data_io.wer as wer_io
import speechbrain.utils.edit_distance as edit_distance
from speechbrain.data_io.data_io import convert_index_to_lab
from speechbrain.data_io.data_io import prepend_bos_token
from speechbrain.data_io.data_io import append_eos_token
from speechbrain.data_io.data_io import merge_char

from speechbrain.decoders.seq2seq import S2SRNNGreedySearcher
from speechbrain.decoders.seq2seq import S2SRNNBeamSearcher

# from speechbrain.decoders.ctc import ctc_greedy_decode
from speechbrain.decoders.decoders import undo_padding
from speechbrain.utils.train_logger import summarize_error_rate

os.environ["CUDA_VISIBLE_DEVICES"] = "0"  # set your device id

# This hack needed to import data preparation script from ..
current_dir = os.path.dirname(os.path.abspath(__file__))
sys.path.append(os.path.dirname(current_dir))
from librispeech_prepare import prepare_librispeech  # noqa E402

# Load hyperparameters file with command-line overrides
params_file, overrides = sb.core.parse_arguments(sys.argv[1:])
with open(params_file) as fin:
    params = sb.yaml.load_extended_yaml(fin, overrides)

# Create experiment directory
sb.core.create_experiment_directory(
    experiment_directory=params.output_folder,
    hyperparams_to_save=params_file,
    overrides=overrides,
)

modules = torch.nn.ModuleList(
    [params.enc, params.emb, params.dec, params.ctc_lin, params.seq_lin]
)
<<<<<<< HEAD
=======


class MyBeamSearcher(S2SRNNBeamSearcher):
    def lm_forward_step(self, inp_tokens, memory):
        hs = memory
        (model,) = self.lm_modules
        logits, hs = model(inp_tokens, hx=hs, init_params=self.init_lm_params)
        log_probs = params.log_softmax(logits)

        # set it to false after initialization
        if self.init_lm_params:
            self.init_lm_params = False
        return log_probs, hs

    def ctc_forward_step(self, x):
        logits = self.ctc_fc(x, self.init_ctc_params)
        log_probs = params.log_softmax(logits)

        return log_probs

    def permute_lm_mem(self, memory, index):
        # This is to permute lm memory to synchronize with current index during beam search.
        # The order of beams will be shuffled by scores every timestep to allow batched beam search.
        # Further details please refer to speechbrain/decoder/seq2seq.py.

        if isinstance(memory, tuple):
            memory_0 = torch.index_select(memory[0], dim=1, index=index)
            memory_1 = torch.index_select(memory[1], dim=1, index=index)
            memory = (memory_0, memory_1)
        else:
            memory = torch.index_select(memory, dim=1, index=index)
        return memory

    def reset_lm_mem(self, batch_size, device):
        # set hidden_state=None, pytorch RNN will automatically set it to zero vectors.
        return None


# Beamsearch with external LM
if hasattr(params, "lm_ckpt_file"):

    lm_modules = torch.nn.ModuleList([params.lm_model])
    lm_modules.eval()

    beam_searcher = MyBeamSearcher(
        modules=[params.emb, params.dec, params.seq_lin, params.ctc_lin],
        bos_index=params.bos_index,
        eos_index=params.eos_index,
        min_decode_ratio=0,
        max_decode_ratio=1,
        beam_size=params.beam_size,
        eos_threshold=params.eos_threshold,
        using_max_attn_shift=params.using_max_attn_shift,
        max_attn_shift=params.max_attn_shift,
        lm_weight=params.lm_weight,
        ctc_weight=params.ctc_weight,
        lm_modules=lm_modules,
    )

else:
    # Beamsearch without LM
    beam_searcher = S2SRNNBeamSearcher(
        modules=[params.emb, params.dec, params.seq_lin, params.ctc_lin],
        bos_index=params.bos_index,
        eos_index=params.eos_index,
        min_decode_ratio=0,
        max_decode_ratio=1,
        beam_size=params.beam_size,
        eos_threshold=params.eos_threshold,
        using_max_attn_shift=params.using_max_attn_shift,
        max_attn_shift=params.max_attn_shift,
    )


# Greedy Search (used for validation only)
>>>>>>> f8f74b04
greedy_searcher = S2SRNNGreedySearcher(
    modules=[params.emb, params.dec, params.seq_lin],
    bos_index=params.bos_index,
    eos_index=params.eos_index,
    min_decode_ratio=0,
    max_decode_ratio=1,
)
beam_searcher = S2SRNNBeamSearcher(
    modules=[params.emb, params.dec, params.seq_lin],
    bos_index=params.bos_index,
    eos_index=params.eos_index,
    min_decode_ratio=0,
    max_decode_ratio=1,
    beam_size=params.beam_size,
    eos_threshold=params.eos_threshold,
    using_max_attn_shift=params.using_max_attn_shift,
    max_attn_shift=params.max_attn_shift,
)

checkpointer = sb.utils.checkpoints.Checkpointer(
    checkpoints_dir=params.save_folder,
    recoverables={
        "model": modules,
        "optimizer": params.optimizer,
        "scheduler": params.lr_annealing,
        "normalizer": params.normalize,
        "counter": params.epoch_counter,
    },
)


# Define training procedure
class ASR(sb.core.Brain):
    def compute_forward(self, x, y, stage="train", init_params=False):
        ids, wavs, wav_lens = x
        ids, chars, char_lens = y

        wavs, wav_lens = wavs.to(params.device), wav_lens.to(params.device)
        chars, char_lens = chars.to(params.device), char_lens.to(params.device)

        if hasattr(params, "augmentation"):
            wavs = params.augmentation(wavs, wav_lens, init_params)
        feats = params.compute_features(wavs, init_params)
        feats = params.normalize(feats, wav_lens)
        x = params.enc(feats, init_params=init_params)

        # Prepend bos token at the beginning
        y_in = prepend_bos_token(chars, bos_index=params.bos_index)
        e_in = params.emb(y_in, init_params=init_params)
        h, _ = params.dec(e_in, x, wav_lens, init_params)

        # output layer for seq2seq log-probabilities
        logits = params.seq_lin(h, init_params)
        p_seq = params.log_softmax(logits)

        if (
            stage == "train"
            and params.epoch_counter.current <= params.number_of_ctc_epochs
        ):
            # output layer for ctc log-probabilities
            logits = params.ctc_lin(x, init_params)
            p_ctc = params.log_softmax(logits)
            return p_ctc, p_seq, wav_lens
        elif stage == "train":
            return p_seq, wav_lens
        elif stage == "valid":
            hyps, scores = greedy_searcher(x, wav_lens)
            return p_seq, wav_lens, hyps
        elif stage == "test":
            hyps, scores = beam_searcher(x, wav_lens)
            # ctc greedy
            # logits = beam_searcher.ctc_forward_step(x)
            # hyps = ctc_greedy_decode(logits, wav_lens, 0)
            return p_seq, wav_lens, hyps

    def compute_objectives(self, predictions, targets, stage="train"):
        if (
            stage == "train"
            and params.epoch_counter.current <= params.number_of_ctc_epochs
        ):
            p_ctc, p_seq, wav_lens = predictions
        elif stage == "train":
            p_seq, wav_lens = predictions
        else:
            p_seq, wav_lens, hyps = predictions

        ids, chars, char_lens = targets
        chars, char_lens = chars.to(params.device), char_lens.to(params.device)

        # Add char_lens by one for eos token
        abs_length = torch.round(char_lens * chars.shape[1])

        # Append eos token at the end of the label sequences
        chars_with_eos = append_eos_token(
            chars, length=abs_length, eos_index=params.eos_index
        )

        # convert to speechbrain-style relative length
        rel_length = (abs_length + 1) / chars_with_eos.shape[1]
        loss_seq = params.seq_cost(p_seq, chars_with_eos, length=rel_length)

        if (
            stage == "train"
            and params.epoch_counter.current <= params.number_of_ctc_epochs
        ):
            loss_ctc = params.ctc_cost(p_ctc, chars, wav_lens, char_lens)
            loss = (
                params.ctc_weight * loss_ctc
                + (1 - params.ctc_weight) * loss_seq
            )
        else:
            loss = loss_seq

        stats = {}
        if stage != "train":
            ind2lab = params.train_loader.label_dict["char"]["index2lab"]
            char_seq = convert_index_to_lab(hyps, ind2lab)
            word_seq = merge_char(char_seq)
            chars = undo_padding(chars, char_lens)
            chars = convert_index_to_lab(chars, ind2lab)
            words = merge_char(chars)
            cer_stats = edit_distance.wer_details_for_batch(
                ids, chars, char_seq, compute_alignments=True
            )
            wer_stats = edit_distance.wer_details_for_batch(
                ids, words, word_seq, compute_alignments=True
            )
            stats["CER"] = cer_stats
            stats["WER"] = wer_stats
        return loss, stats

    def fit_batch(self, batch):
        inputs, targets = batch
        predictions = self.compute_forward(inputs, targets)
        loss, stats = self.compute_objectives(predictions, targets)
        loss.backward()
        self.optimizer.step()
        self.optimizer.zero_grad()
        stats["loss"] = loss.detach()
        return stats

    def evaluate_batch(self, batch, stage="valid"):
        inputs, targets = batch
        predictions = self.compute_forward(inputs, targets, stage=stage)
        loss, stats = self.compute_objectives(predictions, targets, stage=stage)
        stats["loss"] = loss.detach()
        return stats

    def on_epoch_end(self, epoch, train_stats, valid_stats=None):
        wer = summarize_error_rate(valid_stats["WER"])
        old_lr, new_lr = params.lr_annealing([params.optimizer], epoch, wer)
        epoch_stats = {"epoch": epoch, "lr": old_lr}
        params.train_logger.log_stats(epoch_stats, train_stats, valid_stats)

        checkpointer.save_and_keep_only(meta={"WER": wer}, min_keys=["WER"])


# Prepare data
prepare_librispeech(
    data_folder=params.data_folder,
    splits=["train-clean-100", "dev-clean", "test-clean"],
    save_folder=params.data_folder,
)
train_set = params.train_loader()
valid_set = params.valid_loader()
first_x, first_y = next(iter(train_set))

# if augmentation option is activate
# add it as a module and allow the .eval() mode
# to skip the perturbation during dev and test
if hasattr(params, "augmentation"):
    modules.append(params.augmentation)

asr_brain = ASR(
    modules=modules,
    optimizer=params.optimizer,
    first_inputs=[first_x, first_y],
)

# Check if the model should be trained on multiple GPUs.
# Important: DataParallel MUST be called after the ASR (Brain) class init.
if params.multigpu:
    params.enc = torch.nn.DataParallel(params.enc)
    params.emb = torch.nn.DataParallel(params.emb)
    params.dec = torch.nn.DataParallel(params.dec)
    params.ctc_lin = torch.nn.DataParallel(params.ctc_lin)
    params.seq_lin = torch.nn.DataParallel(params.seq_lin)

# Load latest checkpoint to resume training
checkpointer.recover_if_possible()
asr_brain.fit(params.epoch_counter, train_set, valid_set)

# Load best checkpoint for evaluation
checkpointer.recover_if_possible(min_key="WER")
test_stats = asr_brain.evaluate(params.test_loader())
params.train_logger.log_stats(
    stats_meta={"Epoch loaded": params.epoch_counter.current},
    test_stats=test_stats,
)

# Write alignments to file
wer_summary = edit_distance.wer_summary(test_stats["WER"])
with open(params.wer_file, "w") as fo:
    wer_io.print_wer_summary(wer_summary, fo)
    wer_io.print_alignments(test_stats["WER"], fo)<|MERGE_RESOLUTION|>--- conflicted
+++ resolved
@@ -40,8 +40,6 @@
 modules = torch.nn.ModuleList(
     [params.enc, params.emb, params.dec, params.ctc_lin, params.seq_lin]
 )
-<<<<<<< HEAD
-=======
 
 
 class MyBeamSearcher(S2SRNNBeamSearcher):
@@ -117,7 +115,6 @@
 
 
 # Greedy Search (used for validation only)
->>>>>>> f8f74b04
 greedy_searcher = S2SRNNGreedySearcher(
     modules=[params.emb, params.dec, params.seq_lin],
     bos_index=params.bos_index,
