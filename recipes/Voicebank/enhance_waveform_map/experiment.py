#!/usr/bin/python
import os
import sys
import torch
import torchaudio
import speechbrain as sb
from speechbrain.utils.train_logger import summarize_average
from speechbrain.nnet.loss.stoi_loss import stoi_loss
from joblib import Parallel, delayed
from pesq import pesq

# This hack needed to import data preparation script from ..
current_dir = os.path.dirname(os.path.abspath(__file__))
sys.path.append(os.path.dirname(current_dir))
from voicebank_prepare import prepare_voicebank  # noqa E402

# Load hyperparameters file with command-line overrides
params_file, overrides = sb.core.parse_arguments(sys.argv[1:])
with open(params_file) as fin:
    params = sb.yaml.load_extended_yaml(fin, overrides)

# Create experiment directory
sb.core.create_experiment_directory(
    experiment_directory=params.output_folder,
    hyperparams_to_save=params_file,
    overrides=overrides,
)

if params.use_tensorboard:
    from speechbrain.utils.train_logger import TensorboardLogger

    tensorboard_train_logger = TensorboardLogger(params.tensorboard_logs)

# Create the folder to save enhanced files
if not os.path.exists(params.enhanced_folder):
    os.mkdir(params.enhanced_folder)


def truncate(wavs, lengths, max_length):
    lengths *= max_length / wavs.shape[1]
    lengths = lengths.clamp(max=1)
    wavs = wavs[:, :max_length]
    return wavs, lengths


def multiprocess_evaluation(pred_wavs, target_wavs, lengths):
    pesq_scores = Parallel(n_jobs=30)(
        delayed(pesq)(
            fs=params.Sample_rate,
            ref=clean[: int(length)],
            deg=enhanced[: int(length)],
            mode="wb",
        )
        for enhanced, clean, length in zip(pred_wavs, target_wavs, lengths)
    )
    return pesq_scores


class SEBrain(sb.core.Brain):
    def compute_forward(self, x, stage="train", init_params=False):
        ids, wavs, lens = x
        wavs, lens = truncate(wavs, lens, params.max_length)
        wavs = torch.unsqueeze(wavs, -1)
        wavs, lens = wavs.to(params.device), lens.to(params.device)
        out = params.model(wavs, init_params=init_params)[:, :, 0]
        return out

    def compute_objectives(self, predictions, targets, stage="train"):
        ids, target_wavs, lens = targets
        target_wavs, lens = truncate(target_wavs, lens, params.max_length)
        target_wavs = target_wavs.to(params.device)
        lens = lens.to(params.device)
        loss = params.compute_cost(predictions, target_wavs, lens)

        stats = {}
        if stage != "train":
            lens = lens * target_wavs.shape[1]
            pesq_scores = multiprocess_evaluation(
                predictions.cpu().numpy(),
                target_wavs.cpu().numpy(),
                lens.cpu().numpy(),
            )
            stats["pesq"] = pesq_scores
            stats["stoi"] = -stoi_loss(predictions, target_wavs, lens)

<<<<<<< HEAD
        if stage == "test":
            # Write wavs to file
            for name, pred_wav, length in zip(ids, predict_wavs, lens):
                name += ".wav"
                enhance_path = os.path.join(params.enhanced_folder, name)
                torchaudio.save(
                    enhance_path, pred_wav[: int(length)].to("cpu"), 16000
                )
=======
            if stage == "test":
                # Write wavs to file
                for name, pred_wav, length in zip(ids, predictions, lens):
                    name += ".wav"
                    enhance_path = os.path.join(params.enhanced_folder, name)
                    torchaudio.save(
                        enhance_path, pred_wav[: int(length)].to("cpu"), 16000
                    )
>>>>>>> f04f20f0

        return loss, stats

    def on_epoch_end(self, epoch, train_stats, valid_stats):
        if params.use_tensorboard:
            tensorboard_train_logger.log_stats(
                {"Epoch": epoch}, train_stats, valid_stats
            )

        params.train_logger.log_stats(
            {"Epoch": epoch}, train_stats, valid_stats
        )

        pesq_score = summarize_average(valid_stats["pesq"])
        params.checkpointer.save_and_keep_only(
            meta={"pesq_score": pesq_score}, max_keys=["pesq_score"],
        )


# Prepare data
prepare_voicebank(
    data_folder=params.data_folder, save_folder=params.data_folder,
)
train_set = params.train_loader()
valid_set = params.valid_loader()
test_set = params.test_loader()
first_x, first_y = next(iter(train_set))

se_brain = SEBrain(
    modules=[params.model], optimizer=params.optimizer, first_inputs=[first_x],
)

# Load latest checkpoint to resume training
params.checkpointer.recover_if_possible()
se_brain.fit(params.epoch_counter, train_set, valid_set)

# Load best checkpoint for evaluation
params.checkpointer.recover_if_possible(max_key="pesq_score")
test_stats = se_brain.evaluate(test_set)
params.train_logger.log_stats(
    stats_meta={"Epoch loaded": params.epoch_counter.current},
    test_stats=test_stats,
)
<|MERGE_RESOLUTION|>--- conflicted
+++ resolved
@@ -7,7 +7,11 @@
 from speechbrain.utils.train_logger import summarize_average
 from speechbrain.nnet.loss.stoi_loss import stoi_loss
 from joblib import Parallel, delayed
-from pesq import pesq
+
+try:
+    from pesq import pesq
+except ImportError:
+    print("Please install PESQ from https://pypi.org/project/pesq/")
 
 # This hack needed to import data preparation script from ..
 current_dir = os.path.dirname(os.path.abspath(__file__))
@@ -83,25 +87,15 @@
             stats["pesq"] = pesq_scores
             stats["stoi"] = -stoi_loss(predictions, target_wavs, lens)
 
-<<<<<<< HEAD
-        if stage == "test":
-            # Write wavs to file
-            for name, pred_wav, length in zip(ids, predict_wavs, lens):
-                name += ".wav"
-                enhance_path = os.path.join(params.enhanced_folder, name)
-                torchaudio.save(
-                    enhance_path, pred_wav[: int(length)].to("cpu"), 16000
-                )
-=======
             if stage == "test":
                 # Write wavs to file
                 for name, pred_wav, length in zip(ids, predictions, lens):
                     name += ".wav"
                     enhance_path = os.path.join(params.enhanced_folder, name)
+                    pred_wav = pred_wav / torch.max(torch.abs(pred_wav)) * 0.99
                     torchaudio.save(
                         enhance_path, pred_wav[: int(length)].to("cpu"), 16000
                     )
->>>>>>> f04f20f0
 
         return loss, stats
 
@@ -144,4 +138,4 @@
 params.train_logger.log_stats(
     stats_meta={"Epoch loaded": params.epoch_counter.current},
     test_stats=test_stats,
-)
+)