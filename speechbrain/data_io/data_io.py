"""
Data i/o operations.

Authors
 * Mirco Ravanelli 2020
 * Aku Rouhe 2020
 * Ju-Chieh Chou 2020
"""

import os
import re
import csv
import torch
import psutil
import random
import pickle
import logging
import hashlib
import numpy as np
import soundfile as sf
import multiprocessing as mp
from multiprocessing import Manager
from torch.utils.data import Dataset, DataLoader

logger = logging.getLogger(__name__)


class DataLoaderFactory(torch.nn.Module):
    """
    Creates data loaders for a csv file

    Arguments
    ---------
    csv : str
        the csv file that itemizes the data
    batch_size : int, optional
        Default: 1 .  The data itemized in the csv file are automatically
        organized in batches. In the case of variable size tensors, zero
        padding is performed. When batch_size=1, the data are simply processed
        one by one without the creation of batches.
    csv_read : list, None, optional
        Default: None .  A list of data entries may be specified.  If
        specified, only those data entries are read from the csv file. If None,
        read all the data entries.
    sentence_sorting : {'ascending', 'descending', 'random', 'original'}
        Default: 'original'. This parameter specifies how to sort the data
        before the batch creation. Ascending and descending values sort the
        data using the "duration" field in the csv files. Random sort the data
        randomly, while original (the default option) keeps the original
        sequence of data defined in the csv file. Note that this option affects
        the batch creation. If the data are sorted in ascending or descending
        order the batches will approximately have the same size and the need
        for zero padding is minimized. Instead, if sentence_sorting is set to
        random, the batches might be composed of both short and long sequences
        and several zeros might be added in the batch. When possible, it is
        desirable to sort the data. This way, we use more efficiently the
        computational resources, without wasting time on processing time steps
        composed on zeros only. Note that is the data are sorted in ascending/
        descending errors the same batches will be created every time we want
        to loop over the dataset, while if we set a random order the batches
        will be different every time we loop over the dataset.
    num_workers : int, optional
        Default: 0 . Data is read using the pytorch data_loader.  This option
        sets the number of workers used to read the data from disk and form the
        related batch of data. Please, see the pytorch documentation on the
        data loader for more details.
    cache : bool, optional
        Default: False . When set to true, this option stores the input data in
        a variable called self.cache (see DataLoaderFactory in data_io.py). In
        practice, the first time the data are read from the disk, they are
        stored in the cpu RAM. If the data needs to be used again (e.g. when
        loops>1) the data will be read from the RAM directly.  If False, data
        are read from the disk every time.  Data are stored until a certain
        percentage of the total ram available is reached (see cache_ram_percent
        below).
    cache_ram_percent : float, optional
        Default: 75 . If cache if True, data will be stored in the cpu RAM
        until the total RAM occupation is less or equal than the specified
        threshold (by default 75%). In practice, if a lot of RAM is available
        several data will be stored in memory, otherwise, most of them will be
        read from the disk directly.
    select_n_setences : int, optional
        Default: None . It selects the first N sentences of the CSV file.
    avoid_if_longer_than : float, optional
        Default: 36000 . It excludes sentences longer than the specified value
        in seconds.
    avoid_if_shorter_than : float, optional
        Default: 0 . It excludes sentences shorter than the specified value in
        seconds.
    drop_last : bool, optional
        Default: False . This is an option directly passed to the pytorch
        dataloader (see the related documentation for more details). When True,
        it skips the last batch of data if contains fewer samples than the
        other ones.
    padding_value : int, optional
        Default: 0. Value to use for padding.
    add_padding_label : bool, optional
        Default: False. If set to True, the padding value will be add to the label dict as an additional label
    replacements : dict, optional
        String replacements to perform in this method
    output_folder : str, optional
        A folder for storing the label dict

    Example
    -------
    >>> csv_file = 'samples/audio_samples/csv_example2.csv'
    >>> # Initialization of the class
    >>> data_loader=DataLoaderFactory(csv_file)
    >>> # When called, creates a dataloader for each entry in the csv file
    >>> # The sample has two: wav and spk
    """

    def __init__(
        self,
        csv_file,
        batch_size=1,
        csv_read=None,
        sentence_sorting="random",
        num_workers=0,
        cache=False,
        cache_ram_percent=75,
        select_n_sentences=None,
        avoid_if_longer_than=36000,
        avoid_if_shorter_than=0,
        drop_last=False,
        padding_value=0,
        add_padding_label=False,
        replacements={},
        output_folder=None,
    ):
        super().__init__()

        # Store init params
        self.csv_file = csv_file
        self.batch_size = batch_size
        self.csv_read = csv_read
        self.sentence_sorting = sentence_sorting
        self.num_workers = num_workers
        self.cache = cache
        self.cache_ram_percent = cache_ram_percent
        self.select_n_sentences = select_n_sentences
        self.avoid_if_longer_than = avoid_if_longer_than
        self.avoid_if_shorter_than = avoid_if_shorter_than
        self.drop_last = drop_last
        self.padding_value = padding_value
        self.replacements = replacements
        self.output_folder = output_folder
        self.add_padding_lab = add_padding_label

        # Other variables
        self.supported_formats = self.get_supported_formats()

        # Shuffle the data every time if random is selected
        if self.sentence_sorting == "random":
            self.shuffle = True
        else:
            self.shuffle = False

    def forward(self):
        """
        Output:
        dataloader: It is a list returning all the dataloaders created.
        """

        # create data dictionary
        data_dict = self.generate_data_dict()

        self.label_dict = self.label_dict_creation(data_dict)

        self.data_len = len(data_dict["data_list"])

        if self.csv_read is None:
            self.csv_read = data_dict["data_entries"]

        # Creating a dataloader
        dataset = DatasetFactory(
            data_dict,
            self.label_dict,
            self.supported_formats,
            self.csv_read,
            self.cache,
            self.cache_ram_percent,
        )

        self.dataloader = DataLoader(
            dataset,
            batch_size=self.batch_size,
            shuffle=self.shuffle,
            pin_memory=False,
            drop_last=self.drop_last,
            num_workers=self.num_workers,
            collate_fn=self.batch_creation,
        )

        return self.dataloader

    def batch_creation(self, data_lists):
        """
        Data batching

        When necessary this performs zero padding on the input tensors. The
        function is executed in collate_fn of the pytorch DataLoader.

        Arguments
        ---------
        data_list : list
            list of data returned by the data reader [data_id, data, data_len]

        Returns
        -------
        list :
            list containing the final batches:
            [data_id,data,data_len] where zero-padding is
            performed where needed.
        """
        batch = []

        n_data_entries = len(data_lists[0])

        batch_list = [[[] for i in range(3)] for j in range(n_data_entries)]

        for data_entry in data_lists:
            for i, data in enumerate(data_entry):
                batch_list[i][0].append(data[0])
                batch_list[i][1].append(data[1])
                batch_list[i][2].append(data[2])

        for data_list in batch_list:

            # Convert all to torch tensors
            self.numpy2torch(data_list)

            # Save sentence IDs
            snt_ids = data_list[0]

            # Save duration
            sequences = data_list[1]
            time_steps = torch.tensor(data_list[2])

            # Check if current element is a tensor
            if isinstance(sequences[0], torch.Tensor):

                # Padding the sequence of sentences (if needed)
                batch_data = self.padding(sequences)

                # Return % of time steps without padding (useful for save_batch)
                time_steps = time_steps / batch_data.shape[1]

            else:
                # Non-tensor case
                batch_data = sequences

            # Batch composition
            batch.append([snt_ids, batch_data, time_steps])

        return batch

    def padding(self, sequences):
        """
        This function perform zero padding on the input list of tensors

        Arguments
        ---------
        sequences : list
            the list of tensors to pad

        Returns
        -------
        torch.tensor
            a tensor gathering all the padded tensors

        Example
        -------
        >>> csv_file = 'samples/audio_samples/csv_example2.csv'
        >>> # Initialization of the class
        >>> data_loader=DataLoaderFactory(csv_file)
        >>> # list of tensors
        >>> tensor_lst=[torch.tensor([1,2,3,4]),torch.tensor([1,2])]
        >>> data_loader.padding(tensor_lst)[1,:]
        tensor([1., 2., 0., 0.])
        """

        # Batch size
        batch_size = len(sequences)

        # Computing data dimensionality (only the first time)
        try:
            self.data_dim
        except Exception:
            self.data_dim = list(sequences[0].shape[2:])

        # Finding the max len across sequences
        max_len = max([s.size(0) for s in sequences])

        # Batch out dimensions
        out_dims = [batch_size] + [max_len] + self.data_dim

        # Batch initialization
        batch_data = torch.zeros(out_dims) + self.padding_value

        # Appending data
        for i, tensor in enumerate(sequences):
            length = tensor.shape[0]
            batch_data[i, :length, ...] = tensor

        return batch_data

    def numpy2torch(self, data_list):
        """
        This function coverts a list of numpy tensors to torch.Tensor

        Arguments
        ---------
        data_list : list
            list of numpy arrays

        Returns
        -------
        None
            The tensors are modified in place!

        Note
        ----
        Did you notice, the tensors are modified in place!

        Example
        -------
        >>> csv_file = 'samples/audio_samples/csv_example2.csv'
        >>> # Initialization of the class
        >>> data_loader=DataLoaderFactory(csv_file)
        >>> # list of numpy tensors
        >>> tensor_lst=[[np.asarray([1,2,3,4]),np.asarray([1,2])]]
        >>> # Applying zero padding
        >>> data_loader.numpy2torch(tensor_lst)
        >>> print(tensor_lst)
        [[tensor([1, 2, 3, 4]), tensor([1, 2])]]
        >>> print(type(tensor_lst[0][0]))
        <class 'torch.Tensor'>
        """

        # Covert all the elements of the list to torch.Tensor
        for i in range(len(data_list)):
            for j in range(len(data_list[i])):
                if isinstance(data_list[i][j], np.ndarray):
                    data_list[i][j] = torch.from_numpy(data_list[i][j])

    def label_dict_creation(self, data_dict):
        # create label counts and label2index automatically when needed
        label_dict = {}
        if self.output_folder is not None:
            label_dict_file = os.path.join(self.output_folder, "label_dict.pkl")

            # Read previously stored label_dict
            if os.path.isfile(label_dict_file):
                label_dict = load_pkl(label_dict_file)

        # Update label dict
        for snt in data_dict:
            if not isinstance(data_dict[snt], dict):
                continue

            for elem in data_dict[snt]:
                if "format" not in data_dict[snt][elem]:
                    continue

                count_lab, labels = self._should_count(data_dict[snt][elem])

                if not count_lab:
                    continue

                if elem not in label_dict:
                    label_dict[elem] = {}
                    label_dict[elem]["counts"] = {}

                for lab in labels:
                    if lab not in label_dict[elem]["counts"]:
                        label_dict[elem]["counts"][lab] = 1
                    else:
                        label_dict[elem]["counts"][lab] += 1

        # create label2index:
        for lab in label_dict:
            # sorted_ids = sorted(label_dict[lab]["counts"].keys())
            cnt_id = -1

            label_dict[lab]["lab2index"] = {}
            label_dict[lab]["index2lab"] = {}

            # append <pad> token to label_dict
            if self.add_padding_lab:
                label_dict[lab]["lab2index"]["<pad>"] = self.padding_value
                label_dict[lab]["index2lab"][self.padding_value] = "<pad>"

            for lab_id in label_dict[lab]["counts"]:
                if (
                    cnt_id == int(self.padding_value) - 1
                    and self.add_padding_lab
                ):
                    cnt_id = cnt_id + 2
                else:
                    cnt_id = cnt_id + 1
                label_dict[lab]["lab2index"][lab_id] = cnt_id
                label_dict[lab]["index2lab"][cnt_id] = lab_id

        # saving the label_dict:
        if self.output_folder is not None:
            save_pkl(label_dict, label_dict_file)

        return label_dict

    def _should_count(self, data_dict_elem):
        """Compute whether this label should be counted or not"""
        count_lab = False
        labels = []
        opts = data_dict_elem["options"]

        if data_dict_elem["format"] == "string" and (
            "label" not in opts or opts["label"] == "True"
        ):

            if len(data_dict_elem["data"].split(" ")) > 1:
                # Processing list of string labels
                labels = data_dict_elem["data"].split(" ")
                count_lab = True

            else:
                # Processing a single label
                labels = [data_dict_elem["data"]]
                count_lab = True

        if data_dict_elem["format"] == "pkl":

            labels = load_pkl(data_dict_elem["data"])

            # Create counts if tensor is a list of integers
            if isinstance(labels, list):
                if isinstance(labels[0], int):
                    count_lab = True

            if isinstance(labels, np.ndarray):
                if "numpy.int" in str(type(labels[0])):
                    count_lab = True

            # Create counts if tensor is a list of integers
            if isinstance(labels, torch.Tensor):

                if labels.type() == "torch.LongTensor":
                    count_lab = True
                if labels.type() == "torch.IntTensor":
                    count_lab = True

        return count_lab, labels

    def generate_data_dict(self):
        """
        Create a dictionary from the csv file

        Returns
        -------
        dict
            Dictionary with the data itemized in the csv file

        Example
        -------
        >>> csv_file = 'samples/audio_samples/csv_example2.csv'
        >>> data_loader=DataLoaderFactory(csv_file)
        >>> data_loader.generate_data_dict().keys()
        dict_keys(['example1', 'data_list', 'data_entries'])
        """
        # Initial prints
        logger.debug("Creating dataloader for %s" % (self.csv_file))

        # Initialization of the data_dict
        data_dict = {}

        # CSV file reader
        reader = csv.reader(open(self.csv_file, "r"))

        first_row = True

        # Tracking the total number of sentences and their duration
        total_duration = 0
        total_sentences = 0

        for row in reader:

            # Skipping empty lines
            if len(row) == 0:
                continue

            # remove left/right spaces
            row = [elem.strip(" ") for elem in row]

            # update sentence counter
            total_sentences = total_sentences + 1
            if self.select_n_sentences is not None:
                if total_sentences > self.select_n_sentences:
                    break

            # Check and get field list from first row
            if first_row:
                self._check_first_row(row)
                field_lst = row
                first_row = False
                continue

            # replace local variables with global ones
            variable_finder = re.compile(r"\$[\w.]+")
            for i, item in enumerate(row):
                try:
                    row[i] = variable_finder.sub(
                        lambda x: self.replacements[x[0]], item,
                    )
                except KeyError as e:
                    e.args = (
                        *e.args,
                        "The item '%s' contains variables "
                        "not included in 'replacements'" % item,
                    )
                    raise

            # Make sure that the current row contains all the fields
            if len(row) != len(field_lst):
                err_msg = (
                    'The row "%s" of the cvs file %s does not '
                    "contain the right number fields (they must be %i "
                    "%s"
                    ")" % (row, self.csv_file, len(field_lst), field_lst)
                )
                raise ValueError(err_msg)

            # Filling the data dictionary
            for i, field in enumerate(field_lst):
                if i == 0:
                    row_id = row[i]
                    data_dict[row_id] = {}
                    continue

                elif field == "duration":
                    data_dict[row_id][field] = row[i]
                    total_duration = total_duration + float(row[i])
                    continue

                format_field = field.endswith("_format")
                opts_field = field.endswith("_opts")
                field = field.replace("_format", "").replace("_opts", "")

                if field not in data_dict[row_id]:
                    data_dict[row_id][field] = {
                        "data": {},
                        "format": {},
                        "options": {},
                    }

                if not format_field and not opts_field:
                    data_dict[row_id][field]["data"] = row[i]

                elif format_field:
                    data_dict[row_id][field]["format"] = row[i]

                elif opts_field:
                    data_dict[row_id][field]["options"] = self._parse_opts(
                        row[i]
                    )

            # Avoiding sentence that are too long or too short
            self._avoid_short_long_sentences(data_dict, row_id)

        data_dict = self.sort_sentences(data_dict, self.sentence_sorting)

        logger.debug("Number of sentences: %i" % (len(data_dict.keys())))
        logger.debug("Total duration (hours): %1.2f" % (total_duration / 3600))
        logger.debug(
            "Average duration (seconds): %1.2f"
            % (total_duration / len(data_dict.keys()))
        )

        # Adding sorted list of sentences
        data_dict["data_list"] = list(data_dict.keys())

        snt_ex = data_dict["data_list"][0]

        data_entries = list(data_dict[snt_ex].keys())
        data_entries.remove("duration")

        data_dict["data_entries"] = data_entries

        return data_dict

    def _avoid_short_long_sentences(self, snt, row_id):
        """Excludes long and short sentences from the dataset"""
        if float(snt[row_id]["duration"]) > self.avoid_if_longer_than:
            del snt[row_id]

        elif float(snt[row_id]["duration"]) < self.avoid_if_shorter_than:
            del snt[row_id]

    def _check_first_row(self, row):
        # Make sure ID field exists
        if "ID" not in row:
            err_msg = (
                "The mandatory field ID (i.e, the field that contains "
                "a unique  id for each sentence is not present in the "
                "csv file  %s" % (self.csv_file)
            )
            raise ValueError(err_msg)

        # Make sure the duration field exists
        if "duration" not in row:
            err_msg = (
                "The mandatory field duration (i.e, the field that "
                "contains the  duration of each sentence is not "
                "present in the csv  file %s" % (self.csv_file)
            )
            raise ValueError(err_msg)

        if len(row) == 2:
            err_msg = (
                "The cvs file %s does not contain features entries! "
                "The features are specified with the following fields:"
                "feaname, feaname_format, feaname_opts" % (self.csv_file)
            )
            raise ValueError(err_msg)

        # Make sure the features are expressed in the following way:
        # feaname, feaname_format, feaname_opts
        feats = row[2:]
        feat_names = feats[0::3]

        for feat_name in feat_names:

            if feat_name + "_format" not in row:
                err_msg = (
                    "The feature %s in the cvs file %s does not "
                    "contain the field %s to specified its format."
                    % (feat_name, self.csv_file, feat_name + "_format")
                )
                raise ValueError(err_msg)

            if feat_name + "_opts" not in row:
                err_msg = (
                    "The feature %s in the cvs file %s does not "
                    "contain the field %s to specified the reader "
                    "options. "
                    % (feat_name, self.csv_file, feat_name + "_opts")
                )
                raise ValueError(err_msg)

    def _parse_opts(self, entry):
        """Parse options from a list of options"""
        if len(entry) == 0:
            return {}

        opts = {}
        for opt in entry.split(" "):
            opt_name, opt_val = opt.split(":")
            opts[opt_name] = opt_val

        return opts

    @staticmethod
    def sort_sentences(data_dict, sorting):
        """
        Sort the data dictionary

        Arguments
        ---------
        data_dict : dict
            Dictionary with the data itemized in the csv file
        sorting : {'ascending', 'descending', 'random', 'original'}
            Default: 'original'. This parameter specifies how to sort the data
            before the batch creation. Ascending and descending values sort the
            data using the "duration" field in the csv files. Random sort the data
            randomly, while original (the default option) keeps the original
            sequence of data defined in the csv file. Note that this option affects
            the batch creation. If the data are sorted in ascending or descending
            order the batches will approximately have the same size and the need
            for zero padding is minimized. Instead, if sentence_sorting is set to
            random, the batches might be composed of both short and long sequences
            and several zeros might be added in the batch. When possible, it is
            desirable to sort the data. This way, we use more efficiently the
            computational resources, without wasting time on processing time steps
            composed on zeros only. Note that is the data are sorted in ascending/
            descending errors the same batches will be created every time we want
            to loop over the dataset, while if we set a random order the batches
            will be different every time we loop over the dataset.


        Returns
        -------
        dict
            dictionary with the sorted data
        """
        # Initialization of the dictionary
        # Note: in Python 3.7 the order of the keys added in the dictionary is
        # preserved
        sorted_dictionary = {}

        # Ascending sorting
        if sorting == "ascending":
            sorted_ids = sorted(
                sorted(data_dict.keys()),
                key=lambda k: float(data_dict[k]["duration"]),
            )

        # Descending sorting
        if sorting == "descending":
            sorted_ids = sorted(
                sorted(data_dict.keys()),
                key=lambda k: -float(data_dict[k]["duration"]),
            )

        # Original order
        if sorting == "original" or sorting == "random":
            sorted_ids = list(data_dict.keys())

        # Filling the dictionary
        for snt_id in sorted_ids:
            sorted_dictionary[snt_id] = data_dict[snt_id]

        return sorted_dictionary

    @staticmethod
    def get_supported_formats():
        """
        Itemize the supported reading formats

        Returns
        -------
        dict
            The supported formats as top level keys, and the related
            readers plus descriptions in nested keys.

        Example
        -------

        >>> data_loader=DataLoaderFactory(
        ...     csv_file='samples/audio_samples/csv_example2.csv'
        ... )
        >>> data_loader.get_supported_formats()['flac']['description']
        'FLAC...'
        """

        # Initializing the supported formats dictionary
        supported_formats = {}

        # Getting the soundfile formats
        sf_formats = sf.available_formats()

        # Adding soundfile formats
        for wav_format in sf_formats.keys():
            wav_format = wav_format.lower()
            supported_formats[wav_format] = {}
            supported_formats[wav_format]["reader"] = read_wav_soundfile
            supported_formats[wav_format]["description"] = sf_formats[
                wav_format.upper()
            ]
            supported_formats[wav_format]["file"] = True

        # Adding the other supported formats
        supported_formats["pkl"] = {}
        supported_formats["pkl"]["reader"] = read_pkl
        supported_formats["pkl"]["description"] = "Python binary format"
        supported_formats["pkl"]["file"] = True

        supported_formats["string"] = {}
        supported_formats["string"]["reader"] = read_string
        supported_formats["string"]["description"] = "Plain text"
        supported_formats["string"]["file"] = False

        return supported_formats


class DatasetFactory(Dataset):
    """
    This class implements the dataset needed by the pytorch data_loader.

    Arguments
    ---------
    data_dict : dict
        a dictionary containing all the entries of the csv file.
    supported_formats : dict
        a dictionary contaning the reading supported format
    data_entries : list
        it is a list containing the data_entries to read from the csv file
    do_cache : bool, optional
        Default:False When set to true, this option stores the input data in a
        variable called self.cache. In practice, the first time the data are
        read from the disk, they are stored in the cpu RAM. If the data needs
        to be used again (e.g. when loops>1) the data will be read from the RAM
        directly. If False, data are read from the disk every time.  Data are
        stored until a certain percentage of the total ram available is reached
        (see cache_ram_percent below)
    cache_ram_percent : float
        If cache if True, data will be stored in the cpu RAM until the total
        RAM occupation is less or equal than the specified threshold. In
        practice, if a lot of RAM is available several  data will be stored in
        memory, otherwise, most of them will be read from the disk directly.


    Example
    -------
    >>> csv_file = 'samples/audio_samples/csv_example2.csv'
    >>> data_loader=DataLoaderFactory(csv_file)
    >>> # data_dict creation
    >>> data_dict=data_loader.generate_data_dict()
    >>> formats=data_loader.get_supported_formats()
    >>> dataset=DatasetFactory(data_dict,{},formats,['wav'],False,0)
    >>> [first_example_id, first_tensor, first_len], = dataset[0]
    >>> print(first_example_id)
    example1
    """

    def __init__(
        self,
        data_dict,
        label_dict,
        supported_formats,
        data_entries,
        do_cache,
        cache_ram_percent,
    ):

        # Setting the variables
        self.data_dict = data_dict
        self.label_dict = label_dict
        self.supported_formats = supported_formats
        self.data_entries = data_entries
        self.do_cache = do_cache

        # Creating a shared dictionary for caching
        # (dictionary must be shared across the workers)
        if do_cache:
            manager = Manager()
            self.cache = manager.dict()
            self.cache["do_caching"] = True
            self.cache_ram_percent = cache_ram_percent

    def __len__(self):
        """
        This (mandatory) function returns the length of the data list

        Returns
        -------
        int
            the number of data that can be read (i.e. length of the data_list
            entry of the data_dict)

        Example
        -------
        >>> csv_file = 'samples/audio_samples/csv_example2.csv'
        >>> # Initialization of the data_loader class
        >>> data_loader=DataLoaderFactory(csv_file)
        >>> # data_dict creation
        >>> data_dict=data_loader.generate_data_dict()
        >>> # supported formats
        >>> formats=data_loader.get_supported_formats()
        >>> # Initialization of the dataser class
        >>> dataset=DatasetFactory(data_dict,{},formats,['wav'],False,0)
        >>> # Getting data length
        >>> len(dataset)
        1
        """
        # Reading the data_list in data_dict
        data_len = len(self.data_dict["data_list"])

        return data_len

    def __getitem__(self, idx):

        # Checking if id is a tensor
        if torch.is_tensor(idx):
            idx = idx.tolist()

        # Getting the sentence id
        snt_id = self.data_dict["data_list"][idx]

        data = []

        for data_entry in self.data_entries:

            # Reading data from data_dict
            data_line = self.data_dict[snt_id][data_entry]

            # Check if we need to convert labels to indexes
            if self.label_dict and data_entry in self.label_dict:
                lab2ind = self.label_dict[data_entry]["lab2index"]
            else:
                lab2ind = None

            # Managing caching
            if self.do_cache:

                if snt_id not in self.cache:

                    # Reading data
                    new_data = self.read_data(
                        data_line, snt_id, lab2ind=lab2ind
                    )
                    data.append(new_data)

                    # Store the in the variable cache if needed
                    if self.cache["do_caching"]:

                        try:
                            self.cache[snt_id] = new_data
                        except Exception:
                            pass

                        # Check ram occupation periodically
                        if random.random() < 0.05:
                            # Store data only if the RAM available is smaller
                            # than what set in cache_ram_percent.
                            if (
                                psutil.virtual_memory().percent
                                >= self.cache_ram_percent
                            ):

                                self.cache["do_caching"] = False
                else:
                    # Reading data from the cache directly
                    data.append(self.cache[snt_id])
            else:
                # Read data from the disk
                data.append(self.read_data(data_line, snt_id, lab2ind=lab2ind))

        return data

    def read_data(self, data_line, snt_id, lab2ind=None):
        """
        This function manages reading operation from disk.

        Arguments
        ---------
        data_line : dict
            One of entries extreacted from the data_dict. It contains
            all the needed information to read the data from the disk.
        snt_id : str
            Sentence identifier

        Returns
        -------
        list
            List contaning the read data. The list is formatted in the following
            way: [data_id,data_data_len]

        Example
        -------
        >>> csv_file = 'samples/audio_samples/csv_example2.csv'
        >>> # Initialization of the data_loader class
        >>> data_loader=DataLoaderFactory(csv_file)
        >>> # data_dict creation
        >>> data_dict=data_loader.generate_data_dict()
        >>> # supported formats
        >>> formats=data_loader.get_supported_formats()
        >>> # Initialization of the dataser class
        >>> dataset=DatasetFactory(data_dict,{},formats,'wav',False,0)
        >>> # data line example
        >>> data_line={'data': 'samples/audio_samples/example5.wav',
        ...           'format': 'wav',
        ...           'options': {'start': '10000', 'stop': '26000'}}
        >>> snt_id='example5'
        >>> # Reading data from disk
        >>> print(dataset.read_data(data_line, snt_id))
        ['example5', array(...)]
        """

        # Reading the data_line dictionary
        data_format = data_line["format"]
        data_source = data_line["data"]
        data_options = data_line["options"]

        # Read the data from disk
        data = self.supported_formats[data_format]["reader"](
            data_source, data_options=data_options, lab2ind=lab2ind,
        )

        # Get data_shape as float32 numpy array
        if isinstance(data, np.ndarray):
            data_shape = np.asarray(data.shape[-1]).astype("float32")
        elif isinstance(data, torch.Tensor):
            data_shape = np.asarray(data.shape[-1]).astype("float32")
        elif isinstance(data, list):
            data_shape = np.asarray(len(data)).astype("float32")
        else:
            data_shape = np.asarray(1).astype("float32")

        data_read = [snt_id, data, data_shape]

        return data_read


def convert_index_to_lab(batch, ind2lab):
    """
    Convert a batch of integer IDs to string labels

    Arguments
    ---------
    batch : list
        List of lists, a batch of sequences
    ind2lab : dict
        Mapping from integer IDs to labels

    Returns
    -------
    list
        List of lists, same size as batch, with labels from ind2lab

    Example
    -------
    >>> ind2lab = {1: "h", 2: "e", 3: "l", 4: "o"}
    >>> out = convert_index_to_lab([[4,1], [1,2,3,3,4]], ind2lab)
    >>> for seq in out:
    ...     print("".join(seq))
    oh
    hello
    """
    return [[ind2lab[int(index)] for index in seq] for seq in batch]


def relative_time_to_absolute(batch, relative_lens, rate):
    """
    Converts SpeechBrain style relative length to absolute duration

    Operates on batch level.

    Arguments
    ---------
    batch : torch.tensor
        Sequences to determine duration for.
    relative_lens : torch.tensor
        The relative length of each sequence in batch. The longest sequence in
        the batch needs to have relative length 1.0.
    rate : float
        The rate at which sequence elements occur in real world time. Sample
        rate, if batch is raw wavs (recommended) or 1/frame_shift if batch is
        features. This has to have 1/s as the unit.

    Returns
    -------
    torch.tensor
        Duration of each sequence in seconds.

    Example
    -------
    >>> batch = torch.ones(2, 16000)
    >>> relative_lens = torch.tensor([3./4., 1.0])
    >>> rate = 16000
    >>> print(relative_time_to_absolute(batch, relative_lens, rate))
    tensor([0.7500, 1.0000])
    """
    max_len = batch.shape[1]
    durations = torch.round(relative_lens * max_len) / rate
    return durations


class IterativeCSVWriter:
    """Write CSV files a line at a time.

    Arguments
    ---------
    outstream : file-object
        A writeable stream
    data_fields : list
        List of the optional keys to write. Each key will be expanded to the
        SpeechBrain format, producing three fields: key, key_format, key_opts

    Example
    -------
    >>> import io
    >>> f = io.StringIO()
    >>> writer = IterativeCSVWriter(f, ["phn"])
    >>> print(f.getvalue())
    ID,duration,phn,phn_format,phn_opts
    >>> writer.write("UTT1",2.5,"sil hh ee ll ll oo sil","string","")
    >>> print(f.getvalue())
    ID,duration,phn,phn_format,phn_opts
    UTT1,2.5,sil hh ee ll ll oo sil,string,
    >>> writer.write(ID="UTT2",phn="sil ww oo rr ll dd sil",phn_format="string")
    >>> print(f.getvalue())
    ID,duration,phn,phn_format,phn_opts
    UTT1,2.5,sil hh ee ll ll oo sil,string,
    UTT2,,sil ww oo rr ll dd sil,string,
    >>> writer.set_default('phn_format', 'string')
    >>> writer.write_batch(ID=["UTT3","UTT4"],phn=["ff oo oo", "bb aa rr"])
    >>> print(f.getvalue())
    ID,duration,phn,phn_format,phn_opts
    UTT1,2.5,sil hh ee ll ll oo sil,string,
    UTT2,,sil ww oo rr ll dd sil,string,
    UTT3,,ff oo oo,string,
    UTT4,,bb aa rr,string,
    """

    def __init__(self, outstream, data_fields, defaults={}):
        self._outstream = outstream
        self.fields = ["ID", "duration"] + self._expand_data_fields(data_fields)
        self.defaults = defaults
        self._outstream.write(",".join(self.fields))

    def set_default(self, field, value):
        """
        Sets a default value for the given CSV field.

        Arguments
        ---------
        field : str
            A field in the CSV
        value
            The default value
        """
        if field not in self.fields:
            raise ValueError(f"{field} is not a field in this CSV!")
        self.defaults[field] = value

    def write(self, *args, **kwargs):
        """
        Writes one data line into the CSV.

        Arguments
        ---------
        *args
            Supply every field with a value in positional form OR
        **kwargs
            Supply certain fields by key. The ID field is mandatory for all
            lines, but others can be left empty.
        """
        if args and kwargs:
            raise ValueError(
                "Use either positional fields or named fields, but not both."
            )
        if args:
            if len(args) != len(self.fields):
                raise ValueError("Need consistent fields")
            to_write = [str(arg) for arg in args]
        if kwargs:
            if "ID" not in kwargs:
                raise ValueError("I'll need to see some ID")
            full_vals = self.defaults.copy()
            full_vals.update(kwargs)
            to_write = [str(full_vals.get(field, "")) for field in self.fields]
        self._outstream.write("\n")
        self._outstream.write(",".join(to_write))

    def write_batch(self, *args, **kwargs):
        """
        Writes a batch of lines into the CSV

        Here each argument should be a list with the same length.

        Arguments
        ---------
        *args
            Supply every field with a value in positional form OR
        **kwargs
            Supply certain fields by key. The ID field is mandatory for all
            lines, but others can be left empty.
        """
        if args and kwargs:
            raise ValueError(
                "Use either positional fields or named fields, but not both."
            )
        if args:
            if len(args) != len(self.fields):
                raise ValueError("Need consistent fields")
            for arg_row in zip(*args):
                self.write(*arg_row)
        if kwargs:
            if "ID" not in kwargs:
                raise ValueError("I'll need to see some ID")
            keys = kwargs.keys()
            for value_row in zip(*kwargs.values()):
                kwarg_row = dict(zip(keys, value_row))
                self.write(**kwarg_row)

    @staticmethod
    def _expand_data_fields(data_fields):
        expanded = []
        for data_field in data_fields:
            expanded.append(data_field)
            expanded.append(data_field + "_format")
            expanded.append(data_field + "_opts")
        return expanded


# TODO: Consider making less complex
def read_wav_soundfile(file, data_options={}, lab2ind=None):  # noqa: C901
    """
    Read wav audio files with soundfile.

    Arguments
    ---------
    file : str
        The filepath to the file to read
    data_options : dict
        a dictionary containing options for the reader.
    lab2ind : dict, None
        a dictionary for converting labels to indices

    Returns
    -------
    numpy.array
        An array with the read signal

    Example
    -------
    >>> read_wav_soundfile('samples/audio_samples/example1.wav')[0:2]
    array([0.00024414, 0.00018311], dtype=float32)
    """
    # Option initialization
    start = 0
    stop = None
    endian = None
    subtype = None
    channels = None
    samplerate = None

    # List of possible options
    possible_options = [
        "start",
        "stop",
        "samplerate",
        "endian",
        "subtype",
        "channels",
    ]

    # Check if the specified options are supported
    for opt in data_options:
        if opt not in possible_options:

            err_msg = "%s is not a valid options. Valid options are %s." % (
                opt,
                possible_options,
            )

            logger.error(err_msg, exc_info=True)

    # Managing start option
    if "start" in data_options:
        try:
            start = int(data_options["start"])
        except Exception:

            err_msg = (
                "The start value for the file %s must be an integer "
                "(e.g start:405)" % (file)
            )

            logger.error(err_msg, exc_info=True)

    # Managing stop option
    if "stop" in data_options:
        try:
            stop = int(data_options["stop"])
        except Exception:

            err_msg = (
                "The stop value for the file %s must be an integer "
                "(e.g stop:405)" % (file)
            )

            logger.error(err_msg, exc_info=True)

    # Managing samplerate option
    if "samplerate" in data_options:
        try:
            samplerate = int(data_options["samplerate"])
        except Exception:

            err_msg = (
                "The sampling rate for the file %s must be an integer "
                "(e.g samplingrate:16000)" % (file)
            )

            logger.error(err_msg, exc_info=True)

    # Managing endian option
    if "endian" in data_options:
        endian = data_options["endian"]

    # Managing subtype option
    if "subtype" in data_options:
        subtype = data_options["subtype"]

    # Managing channels option
    if "channels" in data_options:
        try:
            channels = int(data_options["channels"])
        except Exception:

            err_msg = (
                "The number of channels for the file %s must be an integer "
                "(e.g channels:2)" % (file)
            )

            logger.error(err_msg, exc_info=True)

    # Reading the file with the soundfile reader
    try:
        [signal, fs] = sf.read(
            file,
            start=start,
            stop=stop,
            samplerate=samplerate,
            endian=endian,
            subtype=subtype,
            channels=channels,
        )

        signal = signal.astype("float32")

    except RuntimeError as e:
        err_msg = "cannot read the wav file %s" % (file)
        e.args = (*e.args, err_msg)
        raise

    # Set time_steps always last as last dimension
    if len(signal.shape) > 1:
        signal = signal.transpose()

    return signal


def read_pkl(file, data_options={}, lab2ind=None):
    """
    This function reads tensors store in pkl format.

    Arguments
    ---------
    file : str
        The path to file to read.
    data_options : dict, optional
        A dictionary containing options for the reader.
    lab2ind : dict, optional
        Mapping from label to integer indices.

    Returns
    -------
    numpy.array
        The array containing the read signal
    """

    # Trying to read data
    try:
        with open(file, "rb") as f:
            pkl_element = pickle.load(f)
    except pickle.UnpicklingError:
        err_msg = "cannot read the pkl file %s" % (file)
        raise ValueError(err_msg)

    type_ok = False

    if isinstance(pkl_element, list):

        if isinstance(pkl_element[0], float):
            tensor = torch.FloatTensor(pkl_element)
            type_ok = True

        if isinstance(pkl_element[0], int):
            tensor = torch.LongTensor(pkl_element)
            type_ok = True

        if isinstance(pkl_element[0], str):

            # convert string to integer as specified in self.label_dict
            if lab2ind is not None:
                for index, val in enumerate(pkl_element):
                    pkl_element[index] = lab2ind[val]

            tensor = torch.LongTensor(pkl_element)
            type_ok = True

        if not (type_ok):
            err_msg = (
                "The pkl file %s can only contain list of integers, "
                "floats, or strings. Got %s"
            ) % (file, type(pkl_element[0]))
            raise ValueError(err_msg)
    else:
        tensor = pkl_element

    tensor_type = tensor.dtype

    # Conversion to 32 bit (if needed)
    if tensor_type == "float64":
        tensor = tensor.astype("float32")

    if tensor_type == "int64":
        tensor = tensor.astype("int32")

    return tensor


def read_string(string, data_options={}, lab2ind=None):
    """
    This function reads data in string format.

    Arguments
    ---------
    string : str
        String to read
    data_options : dict, optional
        Options for the reader
    lab2ind : dict, optional
        Mapping from label to index

    Returns
    -------
    torch.LongTensor
        The read string in integer indices, if lab2ind is provided, else
    list
        The read string split at each space

    Example
    -------
    >>> read_string('hello world', lab2ind = {"hello":1, "world": 2})
    tensor([1, 2])
    """

    # Splitting elements with ' '
    string = string.split(" ")

    # convert string to integer as specified in self.label_dict
    if lab2ind is not None:
        for index, val in enumerate(string):
            if val not in lab2ind:
                lab2ind[val] = len(lab2ind)

            string[index] = lab2ind[val]

        string = torch.LongTensor(string)

    return string


def read_kaldi_lab(kaldi_ali, kaldi_lab_opts):
    """
    Read labels in kaldi format

    Uses kaldi IO

    Arguments
    ---------
    kaldi_ali : str
        Path to directory where kaldi alignents are stored.
    kaldi_lab_opts : str
        A string that contains the options for reading the kaldi alignments.

    Returns
    -------
    dict
        A dictionary contaning the labels

    Note
    ----
    This depends on kaldi-io-for-python. Install it separately.
    See: https://github.com/vesis84/kaldi-io-for-python

    Example
    -------
    This example requires kaldi files
    ```
    lab_folder = '/home/kaldi/egs/TIMIT/s5/exp/dnn4_pretrain-dbn_dnn_ali'
    read_kaldi_lab(lab_folder, 'ali-to-pdf')
    ```
    """
    # EXTRA TOOLS
    try:
        import kaldi_io
    except ImportError:
        raise ImportError("Could not import kaldi_io. Install it to use this.")
    # Reading the Kaldi labels
    lab = {
        k: v
        for k, v in kaldi_io.read_vec_int_ark(
            "gunzip -c "
            + kaldi_ali
            + "/ali*.gz | "
            + kaldi_lab_opts
            + " "
            + kaldi_ali
            + "/final.mdl ark:- ark:-|",
        )
    }
    return lab


def write_wav_soundfile(data, filename, sampling_rate):
    """
    Can be used to write audio with soundfile

    Expecting data in (time, [channels]) format

    Arguments
    ---------
    data : torch.tensor
        it is the tensor to store as and audio file
    filename : str
        path to file where writing the data
    sampling_rate : int, None
        sampling rate of the audio file

    Returns
    -------
    None

    Example
    -------
    >>> tmpdir = getfixture('tmpdir')
    >>> signal = 0.1*torch.rand([16000])
    >>> tmpfile = os.path.join(tmpdir, 'wav_example.wav')
    >>> write_wav_soundfile(signal, tmpfile, sampling_rate=16000)
    """
    if len(data.shape) > 2:
        err_msg = (
            "expected signal in the format (time, channel). Got %s "
            "dimensions instead of two for file %s"
            % (len(data.shape), filename)
        )
        raise ValueError(err_msg)
    if isinstance(data, torch.Tensor):
        if len(data.shape) == 2:
            data = data.transpose(0, 1)
        # Switching to cpu and converting to numpy
        data = data.cpu().numpy()
    # Writing the file
    sf.write(filename, data, sampling_rate)


def write_txt_file(data, filename, sampling_rate=None):
    """
    Write data in text format

    Arguments
    ---------
    data : str, list, torch.tensor, numpy.ndarray
        The data to write in the text file
    filename : str
        Path to file where to write the data
    sampling_rate : None
        Not used, just here for interface compatibility

    Returns
    -------
    None

    Example
    -------
    >>> tmpdir = getfixture('tmpdir')
    >>> signal=torch.tensor([1,2,3,4])
    >>> write_txt_file(signal, os.path.join(tmpdir, 'example.txt'))
    """
    del sampling_rate  # Not used.
    # Check if the path of filename exists
    os.makedirs(os.path.dirname(filename), exist_ok=True)
    with open(filename, "w") as fout:
        if isinstance(data, torch.Tensor):
            data = data.tolist()
        if isinstance(data, np.ndarray):
            data = data.tolist()
        if isinstance(data, list):
            for line in data:
                print(line, file=fout)
        if isinstance(data, str):
            print(data, file=fout)


def write_stdout(data, filename=None, sampling_rate=None):
    """
    Write data to standard output

    Arguments
    ---------
    data : str, list, torch.tensor, numpy.ndarray
        The data to write in the text file
    filename : None
        Not used, just here for compatibility
    sampling_rate : None
        Not used, just here for compatibility

    Returns
    -------
    None


    Example
    -------
    >>> tmpdir = getfixture('tmpdir')
    >>> signal = torch.tensor([[1,2,3,4]])
    >>> write_stdout(signal, tmpdir + '/example.txt')
    [1, 2, 3, 4]
    """
    # Managing Torch.Tensor
    if isinstance(data, torch.Tensor):
        data = data.tolist()
    # Managing np.ndarray
    if isinstance(data, np.ndarray):
        data = data.tolist()
    if isinstance(data, list):
        for line in data:
            print(line)
    if isinstance(data, str):
        print(data)


def save_img(data, filename, sampling_rate=None, logger=None):
    """
    Save a tensor as an image.

    Arguments
    ---------
    data : torch.tensor
        The tensor to write in the text file
    filename : str
        Path where to write the data.
    sampling_rate : int
        Sampling rate of the audio file.

    Returns
    -------
    None

    Note
    ----
    Depends on matplotlib as an extra tool. Install it separately.

    Example
    -------
    >>> tmpdir = getfixture('tmpdir')
    >>> signal=torch.rand([100,200])
    >>> try:
    ...     save_img(signal, tmpdir + '/example.png')
    ... except ImportError:
    ...     pass
    """
    # EXTRA TOOLS
    try:
        import matplotlib.pyplot as plt
    except ImportError:
        err_msg = "Cannot import matplotlib. To use this, install matplotlib"
        raise ImportError(err_msg)
    # Checking tensor dimensionality
    if len(data.shape) < 2 or len(data.shape) > 3:
        err_msg = (
            "cannot save image  %s. Save in png format supports 2-D or "
            "3-D tensors only (e.g. [x,y] or [channel,x,y]). "
            "Got %s" % (filename, str(data.shape))
        )
        raise ValueError(err_msg)
    if len(data.shape) == 2:
        N_ch = 1
    else:
        N_ch = data.shape[0]
    # Flipping axis
    data = data.flip([-2])
    for i in range(N_ch):
        if N_ch > 1:
            filename = filename.replace(".png", "_ch_" + str(i) + ".png")
        if N_ch > 1:
            plt.imsave(filename, data[i])
        else:
            plt.imsave(filename, data)


class TensorSaver(torch.nn.Module):
    """
    Save tensors on disk.

    Arguments
    ---------
    save_folder : str
        The folder where the tensors are stored.
    save_format : str, optional
        Default: "pkl"
        The format to use to save the tensor.
        See get_supported_formats() for an overview of
        the supported data formats.
    save_csv : bool, optional
        Default: False
        If True it saves the list of data written in a csv file.
    data_name : str, optional
        Default: "data"
        The name to give to saved data
    parallel_write : bool, optional
        Default: False
        If True it saves the data using parallel processes.
    transpose : bool, optional
        Default: False
        if True it transposes the data matrix
    decibel : bool, optional
        Default: False
        if True it saves the log of the data.

    Example:
    >>> tmpdir = getfixture('tmpdir')
    >>> save_signal = TensorSaver(save_folder=tmpdir, save_format='wav')
    >>> signal = 0.1 * torch.rand([1, 16000])
    >>> save_signal(signal, ['example_random'], torch.ones(1))
    """

    def __init__(
        self,
        save_folder,
        save_format="pkl",
        save_csv=False,
        data_name="data",
        sampling_rate=16000,
        parallel_write=False,
        transpose=False,
        decibel=False,
    ):
        super().__init__()

        self.save_folder = save_folder
        self.save_format = save_format
        self.save_csv = save_csv
        self.data_name = data_name
        self.sampling_rate = sampling_rate
        self.parallel_write = parallel_write
        self.transpose = transpose
        self.decibel = decibel

        # Definition of other variables
        self.supported_formats = self.get_supported_formats()

        # Creating the save folder if it does not exist
        if not os.path.exists(self.save_folder):
            os.makedirs(self.save_folder)

        # Check specified format
        if self.save_format not in self.supported_formats:
            err_msg = (
                "the format %s specified in the config file is not "
                "supported. The current version supports %s"
                % (self.save_format, self.supported_formats.keys())
            )
            logger.error(err_msg)

        # Create the csv file (if specified)
        if self.save_csv:
            self.save_csv_path = os.path.join(self.save_folder, "csv.csv")
            open(self.save_csv_path, "w").close()
            self.first_line_csv = True

    def forward(self, data, data_id, data_len):
        """
        Arguments
        ---------
        data : torch.tensor
            batch of audio signals to save
        data_id : list
            list of ids in the batch
        data_len : torch.tensor
            length of each audio signal
        """
        # Convertion to log (if specified)
        if self.decibel:
            data = 10 * data.log10()

        # Writing data on disk (in parallel)
        self.write_batch(data, data_id, data_len)

    def write_batch(self, data, data_id, data_len):
        """
        Saves a batch of data.

        Arguments
        ---------
        data : torch.tensor
            batch of audio signals to save
        data_id : list
            list of ids in the batch
        data_len : torch.tensor
            relative length of each audio signal

        Example
        -------
        >>> save_folder = getfixture('tmpdir')
        >>> save_format = 'wav'
        >>> save_signal=TensorSaver(save_folder, save_format)
        >>> # random signal
        >>> signal=0.1*torch.rand([1,16000])
        >>> # saving
        >>> save_signal.write_batch(signal, ['example_random'], torch.ones(1))
        """

        # Write in parallel all the examples in the batch on disk:
        jobs = []

        # Move time dimension last
        data = data.transpose(1, -1)

        # Multiprocessing on gpu is something we have to fix
        data = data.cpu()

        if self.save_csv:
            csv_f = open(self.save_csv_path, "a")

            if self.first_line_csv:
                line = "ID, duration, %s, %s_format, %s_opts\n" % (
                    self.data_name,
                    self.data_name,
                    self.data_name,
                )
                self.first_line_csv = False

                csv_f.write(line)

        # Processing all the batches in data
        for j in range(data.shape[0]):

            # Selection up to the true data length (without padding)
            actual_size = int(torch.round(data_len[j] * data[j].shape[0]))
            data_save = data[j].narrow(0, 0, actual_size)

            # Transposing the data if needed
            if self.transpose:
                data_save = data_save.transpose(-1, -2)

            # Selection of the needed data writer
            writer = self.supported_formats[self.save_format]["writer"]

            # Output file
            data_file = os.path.join(
                self.save_folder, data_id[j] + "." + self.save_format
            )

            # Writing all the batches in parallel (if paralle_write=True)
            if self.parallel_write:
                p = mp.Process(
                    target=writer,
                    args=(data_save, data_file),
                    kwargs={"sampling_rate": self.sampling_rate},
                )
                p.start()
                jobs.append(p)
            else:
                # Writing data on disk with the selected writer
                writer(
                    data_save, data_file, sampling_rate=self.sampling_rate,
                )

            # Saving csv file
            if self.save_csv:
                line = "%s, %f, %s, %s, ,\n" % (
                    data_id[j],
                    actual_size,  # We are here saving the number of time steps
                    data_file,
                    self.save_format,
                )
                csv_f.write(line)

        # Waiting all jobs to finish
        if self.parallel_write:
            for j in jobs:
                j.join()

        # Closing the csv file
        if self.save_csv:
            csv_f.close()

    @staticmethod
    def get_supported_formats():
        """
        Lists the supported formats and their related writers

        Returns
        -------
        dict
            Maps from file name extensions to dicts which have the keys
            "writer" and "description"

        Example
        -------
        >>> save_folder = getfixture('tmpdir')
        >>> save_format = 'wav'
        >>> # class initialization
        >>> saver = TensorSaver(save_folder, save_format)
        >>> saver.get_supported_formats()['wav']
        {'writer': <function ...>, 'description': ...}
        """

        # Dictionary initialization
        supported_formats = {}

        # Adding sound file supported formats
        sf_formats = sf.available_formats()

        for wav_format in sf_formats.keys():
            wav_format = wav_format.lower()
            supported_formats[wav_format] = {}
            supported_formats[wav_format]["writer"] = write_wav_soundfile
            supported_formats[wav_format]["description"] = sf_formats[
                wav_format.upper()
            ]

        # Adding the other supported formats
        supported_formats["pkl"] = {}
        supported_formats["pkl"]["writer"] = save_pkl
        supported_formats["pkl"]["description"] = "Python binary format"

        supported_formats["txt"] = {}
        supported_formats["txt"]["writer"] = write_txt_file
        supported_formats["txt"]["description"] = "Plain text"

        supported_formats["png"] = {}
        supported_formats["png"]["writer"] = save_img
        supported_formats["png"]["description"] = "image in png format"

        supported_formats["stdout"] = {}
        supported_formats["stdout"]["writer"] = write_stdout
        supported_formats["stdout"]["description"] = "write on stdout"

        return supported_formats


def length_to_mask(length, max_len=None, dtype=None, device=None):
    """
    Creates a binary mask for each sequence.
    Reference: https://discuss.pytorch.org/t/how-to-generate-variable-length-mask/23397/3

    Arguments
    ---------
    length : torch.LongTensor
        Containing the length of each sequence in the batch. Must be 1D.
    max_len : int
        Max length for the mask, also the size of second dimension.
    dtype : torch.dtype, default: None
        The dtype of the generated mask.
    device: torch.device, default: None
        The device to put the mask variable.

    Returns
    -------
    mask : The binary mask

    Example:
    -------
    >>> length=torch.Tensor([1,2,3])
    >>> mask=length_to_mask(length)
    >>> mask
    tensor([[1., 0., 0.],
            [1., 1., 0.],
            [1., 1., 1.]])
    """
    assert len(length.shape) == 1

    if max_len is None:
        max_len = length.max().long().item()  # using arange to generate mask
    mask = torch.arange(
        max_len, device=length.device, dtype=length.dtype
    ).expand(len(length), max_len) < length.unsqueeze(1)

    if dtype is None:
        dtype = length.dtype

    if device is None:
        device = length.device

    mask = torch.as_tensor(mask, dtype=dtype, device=device)
    return mask


def get_md5(file):
    """
    Get the md5 checksum of an input file

    Arguments
    ---------
    file : str
        Path to file for which compute the checksum

    Returns
    -------
    md5
        Checksum for the given filepath

    Example
    -------
    >>> get_md5('samples/audio_samples/example1.wav')
    'c482d0081ca35302d30d12f1136c34e5'
    """
    # Lets read stuff in 64kb chunks!
    BUF_SIZE = 65536
    md5 = hashlib.md5()
    # Computing md5
    with open(file, "rb") as f:
        while True:
            data = f.read(BUF_SIZE)
            if not data:
                break
            md5.update(data)
    return md5.hexdigest()


def save_md5(files, out_file):
    """
    Saves the md5 of a list of input files as a pickled dict into a file.

    Arguments
    ---------
    files : list
        List of input files from which we will compute the md5.
    outfile : str
        The path where to store the output pkl file.

    Returns
    -------
    None

    Example:
    >>> files = ['samples/audio_samples/example1.wav']
    >>> tmpdir = getfixture('tmpdir')
    >>> save_md5(files, os.path.join(tmpdir, "md5.pkl"))
    """
    # Initialization of the dictionary
    md5_dict = {}
    # Computing md5 for all the files in the list
    for file in files:
        md5_dict[file] = get_md5(file)
    # Saving dictionary in pkl format
    save_pkl(md5_dict, out_file)


def save_pkl(obj, file):
    """
    Save an object in pkl format.

    Arguments
    ---------
    obj : object
        Object to save in pkl format
    file : str
        Path to the output file
    sampling_rate : int
        Sampling rate of the audio file, TODO: this is not used?

    Example:
    >>> tmpfile = os.path.join(getfixture('tmpdir'), "example.pkl")
    >>> save_pkl([1, 2, 3, 4, 5], tmpfile)
    >>> load_pkl(tmpfile)
    [1, 2, 3, 4, 5]
    """
    with open(file, "wb") as f:
        pickle.dump(obj, f)


def load_pkl(file):
    """
    Loads a pkl file

    For an example, see `save_pkl`

    Arguments
    ---------
    file : str
        Path to the input pkl file.

    Returns
    -------
    The loaded object
    """
    with open(file, "rb") as f:
        return pickle.load(f)


def prepend_bos_token(label, bos_index):
    """Create labels with <bos> token at the beginning.

    Arguments
    ---------
    label : torch.IntTensor
        Containing the original labels. Must be of size: [batch_size, max_length]
    bos_index : int
        The index for <bos> token.

    Returns
    -------
    new_label : The new label with <bos> at the beginning.

    Example:
    >>> label=torch.LongTensor([[1,0,0], [2,3,0], [4,5,6]])
    >>> new_label=prepend_bos_token(label, bos_index=7)
    >>> new_label
    tensor([[7, 1, 0, 0],
            [7, 2, 3, 0],
            [7, 4, 5, 6]])
    """
    new_label = label.long().clone()
    batch_size = label.shape[0]

    bos = new_label.new_zeros(batch_size, 1).fill_(bos_index)
    new_label = torch.cat([bos, new_label], dim=1)
    return new_label


def append_eos_token(label, length, eos_index):
    """Create labels with <eos> token appended.

    Arguments
    ---------
    label : torch.IntTensor
        Containing the original labels. Must be of size: [batch_size, max_length]
    length : torch.LongTensor
        Cotaining the original length of each label sequences. Must be 1D.
    eos_index : int
        The index for <eos> token.

    Returns
    -------
    new_label : The new label with <eos> appended.

    Example:
    >>> label=torch.IntTensor([[1,0,0], [2,3,0], [4,5,6]])
    >>> length=torch.LongTensor([1,2,3])
    >>> new_label=append_eos_token(label, length, eos_index=7)
    >>> new_label
    tensor([[1, 7, 0, 0],
            [2, 3, 7, 0],
            [4, 5, 6, 7]], dtype=torch.int32)
    """
    new_label = label.int().clone()
    batch_size = label.shape[0]

    pad = new_label.new_zeros(batch_size, 1)
    new_label = torch.cat([new_label, pad], dim=1)
    new_label[torch.arange(batch_size), length.long()] = eos_index
    return new_label


def merge_char(sequences, space="_"):
    """Merge characters sequences into word sequences.

    Arguments
    ---------
    sequences : list
        Each item contains a list, and this list contains character sequence.
    space : string
        The token represents space. Default: _

    Returns
    -------
    The list contain word sequences for each sentence.

    Example:
    >>> sequences = [["a", "b", "_", "c", "_", "d", "e"], ["e", "f", "g", "_", "h", "i"]]
    >>> results = merge_char(sequences)
    >>> results
    [['ab', 'c', 'de'], ['efg', 'hi']]
    """
    results = []
    for seq in sequences:
        words = "".join(seq).split("_")
        results.append(words)
    return results


<<<<<<< HEAD
def split_word(sequences, space="_"):
    """Split word sequences into character sequences.

    Arguments
    ---------
    sequences : list
        Each item contains a list, and this list contains words sequence.
    space : string
        The token represents space. Default: _

    Returns
    -------
    The list contain word sequences for each sentence.

    Example:
    >>> sequences = [['ab', 'c', 'de'], ['efg', 'hi']]
    >>> results = split_word(sequences)
    >>> results
    [['a', 'b', '_', 'c', '_', 'd', 'e'], ['e', 'f', 'g', '_', 'h', 'i']]
    """
    results = []
    for seq in sequences:
        chars = list("_".join(seq))
        results.append(chars)
    return results
=======
def merge_csvs(data_folder, csv_lst, merged_csv):
    """Merging several csv files into one file.

    Arguments
    ---------
    data_folder : string
        The folder to store csv files to be merged and after merging.
    csv_lst : list
        filenames of csv file to be merged.
    merged_csv : string
        The filename to write the merged csv file.


    Example:
    >>> merge_csvs("samples/audio_samples/",
    ... ["csv_example.csv", "csv_example2.csv"],
    ... "test_csv_merge.csv")
    """
    write_path = os.path.join(data_folder, merged_csv)
    if os.path.isfile(write_path):
        logger.info("Skipping merging. Completed in previous run.")

    with open(os.path.join(data_folder, csv_lst[0])) as f:
        header = f.readline()
    lines = []
    for csv_file in csv_lst:
        with open(os.path.join(data_folder, csv_file)) as f:
            for i, line in enumerate(f):
                if i == 0:
                    # Checking header
                    if line != header:
                        raise ValueError(
                            "Different header for " f"{csv_lst[0]} and {csv}."
                        )
                    continue
                lines.append(line)
    with open(write_path, "w") as f:
        f.write(header)
        for line in lines:
            f.write(line)
    logger.info(f"{write_path} is created.")
>>>>>>> 3c9dc972
<|MERGE_RESOLUTION|>--- conflicted
+++ resolved
@@ -2155,7 +2155,6 @@
     return results
 
 
-<<<<<<< HEAD
 def split_word(sequences, space="_"):
     """Split word sequences into character sequences.
 
@@ -2181,7 +2180,8 @@
         chars = list("_".join(seq))
         results.append(chars)
     return results
-=======
+
+
 def merge_csvs(data_folder, csv_lst, merged_csv):
     """Merging several csv files into one file.
 
@@ -2222,5 +2222,4 @@
         f.write(header)
         for line in lines:
             f.write(line)
-    logger.info(f"{write_path} is created.")
->>>>>>> 3c9dc972
+    logger.info(f"{write_path} is created.")