--- conflicted
+++ resolved
@@ -11,15 +11,11 @@
     MultiheadAttention,
     PositionalwiseFeedForward,
 )
-<<<<<<< HEAD
-#from speechbrain.nnet.normalization import LayerNorm
-=======
 
 from speechbrain.nnet.group_layer_norm import GroupLayerNorm
 from speechbrain.lobes.models.transformer.group_communication import (
     GroupCommunication,
 )
->>>>>>> 91a50924
 
 from speechbrain.nnet.group_layer_norm import GroupLayerNorm
 from speechbrain.lobes.models.transformer.group_communication import GroupCommunication
@@ -200,11 +196,7 @@
         dropout=0.1,
         activation=nn.ReLU,
         num_modules=1,
-<<<<<<< HEAD
-        use_group_comm=False
-=======
         use_group_comm=False,
->>>>>>> 91a50924
     ):
         super().__init__()
         self.self_att = MultiheadAttention(
@@ -222,11 +214,7 @@
         self.use_group_comm = use_group_comm
         if use_group_comm:
             self.group_comm = GroupCommunication(d_ffn, num_modules)
-<<<<<<< HEAD
-            self.norm_comm = LayerNorm(d_ffn, num_modules, eps=1e-6)
-=======
             self.norm_comm = GroupLayerNorm(d_ffn, num_modules, eps=1e-6)
->>>>>>> 91a50924
             self.dropout_comm = torch.nn.Dropout(dropout)
 
     def forward(
@@ -314,13 +302,8 @@
         dropout=0.1,
         activation=nn.ReLU,
         return_attention=False,
-<<<<<<< HEAD
-        num_modules = 1,
-        use_group_comm=False
-=======
         num_modules=1,
         use_group_comm=False,
->>>>>>> 91a50924
     ):
         super().__init__()
         self.layers = torch.nn.ModuleList(
@@ -332,24 +315,15 @@
                     vdim=vdim,
                     dropout=dropout,
                     activation=activation,
-<<<<<<< HEAD
-                    num_modules = num_modules if (j > 1 and j < num_layers - 1),
-                    use_group_comm = use_group_comm
-=======
                     num_modules=num_modules
                     if (j > 1 and j < num_layers - 1)
                     else 1,
                     use_group_comm=use_group_comm,
->>>>>>> 91a50924
                 )
                 for j in range(num_layers)
             ]
         )
-<<<<<<< HEAD
-        self.norm = GroupLayerNorm(d_ffn, 1,eps=1e-6)
-=======
         self.norm = GroupLayerNorm(d_ffn, 1, eps=1e-6)
->>>>>>> 91a50924
         self.return_attention = return_attention
 
     def forward(
@@ -415,11 +389,7 @@
         dropout=0.1,
         activation=nn.ReLU,
         num_modules=1,
-<<<<<<< HEAD
-        use_group_comm=False
-=======
         use_group_comm=False,
->>>>>>> 91a50924
     ):
         super().__init__()
         self.self_attn = MultiheadAttention(
@@ -435,15 +405,6 @@
         self.use_group_comm = use_group_comm
         if use_group_comm:
             self.group_comm = GroupCommunication(d_ffn, num_modules)
-<<<<<<< HEAD
-            self.norm_comm = LayerNorm(d_ffn, num_modules, eps=1e-6)
-            self.dropout_comm = torch.nn.Dropout(dropout)
-
-        # normalization layers
-        self.norm1 = LayerNorm(d_ffn, num_modules, eps=1e-6)
-        self.norm2 = LayerNorm(d_ffn, num_modules, eps=1e-6)
-        self.norm3 = LayerNorm(d_ffn, num_modules, eps=1e-6)
-=======
             self.norm_comm = GroupLayerNorm(d_ffn, num_modules, eps=1e-6)
             self.dropout_comm = torch.nn.Dropout(dropout)
 
@@ -451,7 +412,6 @@
         self.norm1 = GroupLayerNorm(d_ffn, num_modules, eps=1e-6)
         self.norm2 = GroupLayerNorm(d_ffn, num_modules, eps=1e-6)
         self.norm3 = GroupLayerNorm(d_ffn, num_modules, eps=1e-6)
->>>>>>> 91a50924
         self.dropout1 = torch.nn.Dropout(dropout)
         self.dropout2 = torch.nn.Dropout(dropout)
         self.dropout3 = torch.nn.Dropout(dropout)
@@ -518,13 +478,8 @@
 
         if self.use_group_comm:
             residual = tgt * 1.0
-<<<<<<< HEAD
-            tgt = self.group_comm(tgt)
-            tgt = self.dropout(tgt)
-=======
             tgt = self.group_comm(tgt, init_params=init_params)
             tgt = self.dropout_comm(tgt)
->>>>>>> 91a50924
             tgt = self.norm_comm(tgt + residual)
 
         return tgt, self_attn, multihead_attention
@@ -565,11 +520,7 @@
         activation=nn.ReLU,
         return_attention=False,
         num_modules=1,
-<<<<<<< HEAD
-        use_group_comm=False
-=======
         use_group_comm=False,
->>>>>>> 91a50924
     ):
         super().__init__()
         self.layers = torch.nn.ModuleList(
@@ -581,15 +532,10 @@
                     vdim=vdim,
                     dropout=dropout,
                     activation=activation,
-<<<<<<< HEAD
-                    num_modules = num_modules if (j > 1 and j < num_layers - 1),
-                    use_group_comm = use_group_comm
-=======
                     num_modules=num_modules
                     if (j > 1 and j < num_layers - 1)
                     else 1,
                     use_group_comm=use_group_comm,
->>>>>>> 91a50924
                 )
                 for j in range(num_layers)
             ]
