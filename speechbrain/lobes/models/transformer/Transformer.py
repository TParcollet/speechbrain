--- conflicted
+++ resolved
@@ -212,10 +212,11 @@
 
         self.num_modules = num_modules
         self.d_ffn = d_ffn
-        if num_modules > 1:
-            self.competition = GroupLinearLayer(d_ffn, num_modules, num_modules, a=0.05)
-        else:
-            self.competition = None
+        self.competition = None
+        # if num_modules > 1:
+        #     self.competition = GroupLinearLayer(d_ffn, num_modules, num_modules, a=0.05)
+        # else:
+        #     self.competition = None
 
         self.norm1 = GroupLayerNorm(d_ffn, num_modules, eps=1e-6)
         self.norm2 = GroupLayerNorm(d_ffn, num_modules, eps=1e-6)
@@ -224,7 +225,7 @@
 
         self.normalize_before = normalize_before
         self.use_group_comm = use_group_comm
-        if use_group_comm:
+        if use_group_comm and num_modules > 1:
             self.group_comm = GroupCommunication(d_ffn, num_modules, nhead)
             self.norm_comm = GroupLayerNorm(d_ffn, num_modules, eps=1e-6)
             self.dropout_comm = torch.nn.Dropout(dropout)
@@ -252,12 +253,10 @@
         src_key_padding_mask: tensor
             the mask for the src keys per batch (optional).
         """
-<<<<<<< HEAD
         if self.normalize_before:
             src1 = self.norm1(src, init_params)
         else:
             src1 = src
-=======
         if init_params:
             self.init_params(src)
 
@@ -270,7 +269,6 @@
             comp = comp.view((src.shape[0], src.shape[1], self.din))
         else:
             comp = None
->>>>>>> 477227b6
 
         output, self_attn = self.self_att(
             src1,
@@ -282,17 +280,12 @@
         )
 
         # add & norm
-<<<<<<< HEAD
-        src = src + self.dropout1(output)
+        if comp is None:
+            src = src + self.dropout1(output)
+        else:
+            src = src + self.dropout1(output) * comp
         if not self.normalize_before:
             src = self.norm1(src, init_params)
-=======
-        if comp is None:
-            src = src + self.dropout1(output)
-        else:
-            src = src + self.dropout1(output) * comp
->>>>>>> 477227b6
-        src = self.norm1(src, init_params=init_params)
 
         if self.normalize_before:
             src1 = self.norm2(src, init_params)
@@ -304,9 +297,8 @@
         output = src + self.dropout2(output)
         if not self.normalize_before:
             output = self.norm2(output, init_params)
-        output = self.norm2(output, init_params=init_params)
-
-        if self.use_group_comm:
+
+        if self.use_group_comm and self.num_modules > 1:
             residual = output * 1.0
             output = self.group_comm(output, init_params=init_params)
             output = self.dropout_comm(output)
@@ -458,13 +450,15 @@
 
         self.num_modules = num_modules
         self.d_ffn = d_ffn
-        if num_modules > 1:
-            self.competition = GroupLinearLayer(d_ffn, num_modules, num_modules, a=0.05)
-        else:
-            self.competition = None
+
+        self.competition = None
+        # if num_modules > 1:
+        #     self.competition = GroupLinearLayer(d_ffn, num_modules, num_modules, a=0.05)
+        # else:
+        #     self.competition = None
 
         self.use_group_comm = use_group_comm
-        if use_group_comm:
+        if use_group_comm and num_modules > 1:
             self.group_comm = GroupCommunication(d_ffn, num_modules, nhead)
             self.norm_comm = GroupLayerNorm(d_ffn, num_modules, eps=1e-6)
             self.dropout_comm = torch.nn.Dropout(dropout)
@@ -478,6 +472,15 @@
         self.dropout3 = torch.nn.Dropout(dropout)
 
         self.normalize_before = normalize_before
+
+    def init_params(self, first_input):
+        self.din = first_input.shape[-1]
+        if self.num_modules > 1:
+            self.competition = GroupLinear(
+                self.din, self.num_modules, self.num_modules, a=0.05
+            ).to(first_input.device)
+        else:
+            self.competition = None
 
     def forward(
         self,
@@ -505,23 +508,23 @@
         memory_key_padding_mask: tensor
             the mask for the memory keys per batch (optional).
         """
-<<<<<<< HEAD
         if self.normalize_before:
             tgt1 = self.norm1(tgt, init_params)
         else:
             tgt1 = tgt
-=======
+
+        if init_params:
+            self.init_params(tgt)
 
         if self.competition is not None:
-            comp = self.competition(tgt)
+            comp = self.competition(tgt1)
             comp = F.softmax(comp, dim=2)
             comp = comp.unsqueeze(-1).repeat(
-                1, 1, 1, self.d_ffn // self.num_modules
+                1, 1, 1, self.din // self.num_modules
             )
-            comp = comp.view((tgt.shape[0], tgt.shape[1], self.d_ffn))
+            comp = comp.view((tgt1.shape[0], tgt1.shape[1], self.din))
         else:
             comp = None
->>>>>>> 477227b6
 
         # self-attention over the target sequence
         tgt2, self_attn = self.self_attn(
@@ -534,8 +537,10 @@
         )
 
         # add & norm
-<<<<<<< HEAD
-        tgt = tgt + self.dropout1(tgt2)
+        if comp is None:
+            tgt = tgt + self.dropout1(tgt2)
+        else:
+            tgt = tgt + self.dropout1(tgt2) * comp
         if not self.normalize_before:
             tgt = self.norm1(tgt, init_params)
 
@@ -543,15 +548,6 @@
             tgt1 = self.norm2(tgt, init_params)
         else:
             tgt1 = tgt
-=======
-        if comp is None:
-            tgt = tgt + self.dropout1(tgt2)
-        else:
-            tgt = tgt + self.dropout1(tgt2) * comp
-
-        tgt = self.norm1(tgt, init_params)
->>>>>>> 477227b6
-
         # multi-head attention over the target sequence and encoder states
         tgt2, multihead_attention = self.mutihead_attn(
             query=tgt1,
@@ -563,7 +559,10 @@
         )
 
         # add & norm
-        tgt = tgt + self.dropout2(tgt2)
+        if comp is None:
+            tgt = tgt + self.dropout2(tgt2)
+        else:
+            tgt = tgt + self.dropout2(tgt2) * comp
         if not self.normalize_before:
             tgt = self.norm2(tgt, init_params)
 
@@ -575,11 +574,14 @@
         tgt = self.pos_ffn(tgt1, init_params)
 
         # add & norm
-        tgt = tgt + self.dropout3(tgt2)
+        if comp is None:
+            tgt = tgt + self.dropout3(tgt2)
+        else:
+            tgt = tgt + self.dropout3(tgt2) * comp
         if not self.normalize_before:
             tgt = self.norm3(tgt, init_params)
 
-        if self.use_group_comm:
+        if self.use_group_comm and self.num_modules > 1:
             residual = tgt * 1.0
             tgt = self.group_comm(tgt, init_params=init_params)
             tgt = self.dropout_comm(tgt)
